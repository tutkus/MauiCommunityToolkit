--- conflicted
+++ resolved
@@ -1,29 +1,13 @@
 ﻿using CommunityToolkit.Maui.Sample.Models;
-<<<<<<< HEAD
-using CommunityToolkit.Maui.Sample.Pages.Alerts;
-using CommunityToolkit.Maui.Sample.Pages.Behaviors;
-using CommunityToolkit.Maui.Sample.Pages.Converters;
-using CommunityToolkit.Maui.Sample.Pages.Extensions;
-using CommunityToolkit.Maui.Sample.Pages.Views;
-=======
 using CommunityToolkit.Maui.Sample.ViewModels.Alerts;
 using CommunityToolkit.Maui.Sample.ViewModels.Behaviors;
 using CommunityToolkit.Maui.Sample.ViewModels.Converters;
->>>>>>> 655202ed
 
 namespace CommunityToolkit.Maui.Sample.ViewModels;
 
 public class MainGalleryViewModel : BaseGalleryViewModel
 {
-<<<<<<< HEAD
-	public MainGalleryViewModel(AlertsGalleryPage alertsGalleryPage,
-								BehaviorsGalleryPage behaviorsGalleryPage,
-								ConvertersGalleryPage convertersGalleryPage,
-								ExtensionsGalleryPage extensionsGalleryPage,
-								PopupGalleryPage popupGalleryPage)
-=======
 	public MainGalleryViewModel()
->>>>>>> 655202ed
 		: base(new[]
 		{
 			 SectionModel.Create<AlertsGalleryViewModel>("Alerts", Color.FromArgb("#EF6950"),
@@ -35,16 +19,8 @@
 			 SectionModel.Create<ConvertersGalleryViewModel>("Converters", Color.FromArgb("#EA005E"),
 				 "Converters let you convert bindings of a certain type to a different value, based on custom logic"),
 
-<<<<<<< HEAD
-			 new SectionModel(extensionsGalleryPage, "Extensions", Color.FromArgb("#00EA56"),
-				 "Extenions lets you add methods to existing types without creating a new derived type, recompiling, or otherwise modifying the original type."),
-
-			 new SectionModel(popupGalleryPage, "Popup", Color.FromArgb("#FF0000"),
-				 "Popup samples."),
-=======
 			 SectionModel.Create<ExtensionsGalleryViewModel>("Extensions", Color.FromArgb("#00EA56"),
 				 "Extensions lets you add methods to existing types without creating a new derived type, recompiling, or otherwise modifying the original type."),
->>>>>>> 655202ed
 		})
 	{
 	}
