--- conflicted
+++ resolved
@@ -9,10 +9,7 @@
        xmlns:extensions="clr-namespace:CommunityToolkit.Maui.Sample.Pages.Extensions"
        xmlns:layouts="clr-namespace:CommunityToolkit.Maui.Sample.Pages.Layouts"
        xmlns:pages="clr-namespace:CommunityToolkit.Maui.Sample.Pages"
-<<<<<<< HEAD
        xmlns:views="clr-namespace:CommunityToolkit.Maui.Sample.Pages.Views"
-=======
->>>>>>> c4d7d72b
        xmlns:sys="clr-namespace:System;assembly=netstandard">
 
     <Shell.FlyoutHeader>
@@ -31,12 +28,7 @@
 
     <FlyoutItem Title="Welcome"
                 Route="WelcomePage"
-<<<<<<< HEAD
-                Icon="{OnPlatform Default='dotnet_bot.png',
-                                    MacCatalyst=''}">
-=======
                 Icon="{OnPlatform Default='dotnet_bot.png', MacCatalyst=''}">
->>>>>>> c4d7d72b
         <ShellContent ContentTemplate="{DataTemplate pages:WelcomePage}" />
     </FlyoutItem>
 
